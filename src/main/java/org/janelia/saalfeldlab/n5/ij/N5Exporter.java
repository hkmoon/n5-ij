--- conflicted
+++ resolved
@@ -16,11 +16,8 @@
 import org.janelia.saalfeldlab.n5.XzCompression;
 import org.janelia.saalfeldlab.n5.hdf5.N5HDF5Writer;
 import org.janelia.saalfeldlab.n5.imglib2.N5Utils;
-<<<<<<< HEAD
 import org.janelia.saalfeldlab.n5.metadata.MetadataTemplateMapper;
-=======
 import org.janelia.saalfeldlab.n5.metadata.N5CosemMetadata;
->>>>>>> 72513d52
 import org.janelia.saalfeldlab.n5.metadata.N5ImagePlusMetadata;
 import org.janelia.saalfeldlab.n5.metadata.N5Metadata;
 import org.janelia.saalfeldlab.n5.metadata.N5ViewerMetadata;
@@ -78,21 +75,12 @@
     @Parameter( label = "container type", choices={N5FS, N5H5}, style="listBox")
     private String type = N5FS;
     
-<<<<<<< HEAD
-    @Parameter(	label="metadata type", 
-    			choices={ 	N5Importer.MetadataN5ViewerKey,
-							N5Importer.MetadataSimpleKey,
-							N5Importer.MetadataCustomKey } )
-    private String metadataStyle = N5Importer.MetadataSimpleKey;
-=======
     @Parameter( label="metadata type", 
     		description = "The style for metadata to be stored in the exported N5.",
     		choices={ 	N5Importer.MetadataN5ViewerKey, 
     					N5Importer.MetadataN5CosemKey,
     					N5Importer.MetadataSimpleKey } )
     private String metadataStyle = N5Importer.MetadataN5ViewerKey;
-
->>>>>>> 72513d52
 
     private int[] blockSize;
 
