package org.janelia.saalfeldlab.n5.ij;

import java.awt.event.WindowEvent;
import java.awt.event.WindowListener;
import java.io.File;
import java.io.IOException;
import java.util.ArrayList;
import java.util.Arrays;
import java.util.HashMap;
import java.util.List;
import java.util.Map;

import javax.swing.JFrame;

import org.janelia.saalfeldlab.n5.DatasetAttributes;
import org.janelia.saalfeldlab.n5.N5FSReader;
import org.janelia.saalfeldlab.n5.N5Reader;
import org.janelia.saalfeldlab.n5.hdf5.N5HDF5Reader;
import org.janelia.saalfeldlab.n5.imglib2.N5Utils;
import org.janelia.saalfeldlab.n5.metadata.N5CosemMetadata;
import org.janelia.saalfeldlab.n5.metadata.N5ImagePlusMetadata;
import org.janelia.saalfeldlab.n5.metadata.N5Metadata;
import org.janelia.saalfeldlab.n5.metadata.N5ViewerMetadata;
import org.janelia.saalfeldlab.n5.ui.N5DatasetSelectorDialog;
import org.scijava.ItemVisibility;
import org.scijava.command.Command;
import org.scijava.log.LogService;
import org.scijava.plugin.Parameter;
import org.scijava.plugin.Plugin;
import org.scijava.ui.UIService;

import ij.ImagePlus;
import net.imglib2.FinalInterval;
import net.imglib2.Interval;
import net.imglib2.RandomAccessibleInterval;
import net.imglib2.exception.ImgLibException;
import net.imglib2.img.display.imagej.ImageJFunctions;
import net.imglib2.img.imageplus.ImagePlusImg;
import net.imglib2.img.imageplus.ImagePlusImgFactory;
import net.imglib2.loops.LoopBuilder;
import net.imglib2.type.NativeType;
import net.imglib2.type.numeric.NumericType;
import net.imglib2.util.Intervals;
import net.imglib2.util.Util;
import net.imglib2.view.Views;

@Plugin( type = Command.class, menuPath = "File>Import>Import N5" )
public class N5Importer implements Command, WindowListener
{
	public static final String BDV_OPTION = "BigDataViewer";
	public static final String IP_OPTION = "ImagePlus";

	public static final String MetadataN5ViewerKey = "N5Viewer Metadata";
<<<<<<< HEAD
	public static final String MetadataCustomKey = "CustomMetadata";
=======
	public static final String MetadataN5CosemKey = "Cosem Metadata";
	public static final String MetadataSimpleKey = "SimpleMetadata";
>>>>>>> 72513d52


	@Parameter
	private LogService log;
	
	@Parameter
	private UIService ui;

    @Parameter(visibility=ItemVisibility.MESSAGE, required=false)
    private String message = "Read an N5 container to an ImagePlus";
	
    @Parameter( label = "N5 root location")
    private String n5RootLocation;

    @Parameter( label = "N5 datasets (optional)", required=false, 
    		description="If not specified, you can select which datasets to open with from a dialog")
    private String datasetArg = "";
    
    // TODO consider implementing this later
//    @Parameter( label = "Interactive crop")
//    private boolean doInteractiveCrop = false;

    @Parameter( label = "Subset", required=false, 
    		description="Specify the subset of the volume to open. xmin,ymin,zmin;xmax,ymax,zmax" )
    private String subset = "";
    
    @Parameter( label = "as virtual?")
    private boolean isVirtual = false;

<<<<<<< HEAD
    @Parameter(label="metadata type", choices={ MetadataN5ViewerKey, MetadataSimpleKey  } )
=======
    @Parameter(label="metadata type", 
    		description = "The style for metadata stored in the N5 to import.",
    		choices={ 	MetadataN5ViewerKey, 
    					MetadataN5CosemKey,
    					MetadataSimpleKey } )
>>>>>>> 72513d52
    private String metadataStyle = MetadataN5ViewerKey;

    // TODO
    //@Parameter( label = "align to blocks", description = "description")
    //private boolean alignToBlockGrid;

    private N5Reader n5;

    private List<String> datasetList;

	private N5DatasetSelectorDialog selectionDialog;
	
	public Map<String, N5Metadata<ImagePlus>> styles;


	@Override
	public void run()
	{
		styles = new HashMap<String,N5Metadata<ImagePlus>>();
		styles.put( MetadataN5ViewerKey, new N5ViewerMetadata());
		styles.put( MetadataN5CosemKey, new N5CosemMetadata());
		styles.put( MetadataSimpleKey, new N5ImagePlusMetadata());

		try
		{
			n5 = getReader();
			if( n5 == null )
			{
				log.error("Could not open as n5 root");
				return;
			}

			if( datasetArg == null || datasetArg.isEmpty() )
			{
				selectionDialog = new N5DatasetSelectorDialog( n5 );
				JFrame frame = selectionDialog.show();
				frame.addWindowListener( this );
			}
			else
			{
				datasetList = Arrays.asList( datasetArg.split(","));
				process();
			}
		}
		catch ( IOException e )
		{
			e.printStackTrace();
		}
	}

	@SuppressWarnings("unchecked")
	public <T extends NumericType<T> & NativeType<T>> void process() throws ImgLibException, IOException
	{
		N5Metadata<ImagePlus> metadata = styles.get( metadataStyle );

		int nd = -1;
		ArrayList< RandomAccessibleInterval<T>> channelList = new ArrayList<>();
		for( String d : datasetList )
		{
			RandomAccessibleInterval<T> imgRaw = (RandomAccessibleInterval<T>) N5Utils.open( n5, d );

			RandomAccessibleInterval<T> img;
			if( !subset.isEmpty() )
			{
				String[] minmax = subset.split(";");
				long[] min = Arrays.stream( minmax[ 0 ].split(",")).mapToLong( Long::parseLong ).toArray();
				long[] max = Arrays.stream( minmax[ 1 ].split(",")).mapToLong( Long::parseLong ).toArray();
				img = Views.interval( imgRaw, new FinalInterval( min, max ));
			}
			else
				img = imgRaw;

			channelList.add( img );
		}

		ImagePlus imp = combineChannels( channelList, "all_channels" );

		if( imp == null )
			return;

		// TODO check that all metadata are the same
		metadata.metadataFromN5( n5, datasetList.get( 0 ), imp );

		imp.show();
	}

	public <T extends NumericType<T> & NativeType<T>> ImagePlus combineChannels( final List<RandomAccessibleInterval<T>> channelImages, String title )
	{
		int nd = -1;
		long[] size = null;
		// check dimensions and sizes
		for( RandomAccessibleInterval<?> c : channelImages )
		{
			if( nd < 0 )
			{
				nd = c.numDimensions();
			}
			else if( c.numDimensions() != nd )
			{
				log.error( "Channel images must have identical dimensionality" );
				return null;
			}

			if( size == null )
			{
				size = Intervals.dimensionsAsLongArray( c );
			}
			else if( !Arrays.equals( size , Intervals.dimensionsAsLongArray( c )))
			{
				log.error( "Channel images must all be the same size." );
				return null;
			}
		}

		RandomAccessibleInterval<T> stackedImages = Views.stack( channelImages );
		if( nd == 3 )
			stackedImages = Views.permute( stackedImages, 2, 3 );

		ImagePlus imp;
		if( isVirtual )
		{
			imp = ImageJFunctions.wrap( stackedImages, title );
		}
		else
		{
			ImagePlusImg<T,?> ipi = new ImagePlusImgFactory<T>( Util.getTypeFromInterval( stackedImages )).create( stackedImages );
			LoopBuilder.setImages( stackedImages, ipi).forEachPixel((x,y) -> y.set(x));
			imp = ipi.getImagePlus();
		}

		imp.setDimensions( (int)stackedImages.dimension( 2 ), (int)stackedImages.dimension( 3 ), 1 );

		return imp;
	}

	public static Interval containingBlockAlignedInterval(
			final N5Reader n5, 
			final String dataset, 
			final Interval interval ) throws IOException
	{
		return containingBlockAlignedInterval( n5, dataset, interval, null );
	}

	/**
	 * Returns the smallest {@link Interval} that contains the input interval
	 * and contains complete blocks.
	 * 
	 * @param n5 the n5 reader
	 * @param dataset the dataset
	 * @param interval the interval
	 * @return the smallest containing interval
	 * @throws IOException 
	 */
	public static Interval containingBlockAlignedInterval(
			final N5Reader n5, 
			final String dataset, 
			final Interval interval,
			final LogService log ) throws IOException
	{
		// TODO move to N5Utils?
		if ( !n5.datasetExists( dataset ) )
		{
			if( log != null )
				log.error( "no dataset" );

			return null;
		}

		DatasetAttributes attrs = n5.getDatasetAttributes( dataset );
		int nd = attrs.getNumDimensions();
		int[] blockSize = attrs.getBlockSize();
		long[] dims = attrs.getDimensions();

		long[] min = new long[ nd ];
		long[] max = new long[ nd ];
		
		
		for( int d = 0; d < nd; d++ )
		{
			// check that interval aligns with blocks
			min[ d ] = interval.min( d )- (interval.min( d ) % blockSize[ d ]);
			max[ d ] = interval.max( d )  + ((interval.max( d )  + blockSize[ d ] - 1 ) % blockSize[ d ]);

			// check that interval is contained in the dataset dimensions
			min[ d ] = Math.max( 0, interval.min( d ) );
			max[ d ] = Math.min( dims[ d ] - 1, interval.max( d ) );
		}

		return new FinalInterval( min, max );
	}

	private N5Reader getReader() throws IOException 
	{
		File f = new File( n5RootLocation );

		// TODO add extension requirements if more reader types are supported
		if( f.exists() && f.isDirectory())
		{
			return new N5FSReader( n5RootLocation );
		}
		else if( f.exists() && f.isFile() )
		{
			return new N5HDF5Reader( n5RootLocation );
		}

		return null;
	}

	@Override
	public void windowOpened(WindowEvent e) { }
	
	@Override
	public void windowIconified(WindowEvent e) { }
	
	@Override
	public void windowDeiconified(WindowEvent e) { }
	
	@Override
	public void windowDeactivated(WindowEvent e) { }
	
	@Override
	public void windowClosing(WindowEvent e)
	{
		if( selectionDialog.getSelectedDatasets() != null && 
				selectionDialog.getSelectedDatasets().size() > 0 )
		{
//			dataset = selectionDialog.getSelectedDatasets().get( 0 );
			datasetList = selectionDialog.getSelectedDatasets();
		}
		else
		{
			log.info("No dataset selected");
			return;
		}

		try
		{
			process();
		}
		catch (ImgLibException | IOException e1)
		{
			e1.printStackTrace();
		}
	}

	@Override
	public void windowClosed(WindowEvent e) { }

	@Override
	public void windowActivated(WindowEvent e) { }

}<|MERGE_RESOLUTION|>--- conflicted
+++ resolved
@@ -51,13 +51,9 @@
 	public static final String IP_OPTION = "ImagePlus";
 
 	public static final String MetadataN5ViewerKey = "N5Viewer Metadata";
-<<<<<<< HEAD
 	public static final String MetadataCustomKey = "CustomMetadata";
-=======
 	public static final String MetadataN5CosemKey = "Cosem Metadata";
 	public static final String MetadataSimpleKey = "SimpleMetadata";
->>>>>>> 72513d52
-
 
 	@Parameter
 	private LogService log;
@@ -86,15 +82,11 @@
     @Parameter( label = "as virtual?")
     private boolean isVirtual = false;
 
-<<<<<<< HEAD
-    @Parameter(label="metadata type", choices={ MetadataN5ViewerKey, MetadataSimpleKey  } )
-=======
     @Parameter(label="metadata type", 
     		description = "The style for metadata stored in the N5 to import.",
     		choices={ 	MetadataN5ViewerKey, 
     					MetadataN5CosemKey,
     					MetadataSimpleKey } )
->>>>>>> 72513d52
     private String metadataStyle = MetadataN5ViewerKey;
 
     // TODO
